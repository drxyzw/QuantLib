cmake_minimum_required(VERSION 3.15.0)

# For MSVC RUNTIME LIBRARY, need CMP0091=NEW and cmake 3.15+
cmake_policy(SET CMP0091 NEW)

# Version info
set(QUANTLIB_VERSION_MAJOR 1)
<<<<<<< HEAD
set(QUANTLIB_VERSION_MINOR 28)
set(QUANTLIB_VERSION_PATCH 0)
=======
set(QUANTLIB_VERSION_MINOR 27)
set(QUANTLIB_VERSION_PATCH 1)
>>>>>>> 9edea7a6
set(QUANTLIB_VERSION ${QUANTLIB_VERSION_MAJOR}.${QUANTLIB_VERSION_MINOR}.${QUANTLIB_VERSION_PATCH})

# Project Info
set(PACKAGE_NAME          "QuantLib")
<<<<<<< HEAD
set(PACKAGE_VERSION       "${QUANTLIB_VERSION}-dev")
set(PACKAGE_VERSION_HEX   "0x01280000")
=======
set(PACKAGE_VERSION       "${QUANTLIB_VERSION}")
set(PACKAGE_VERSION_HEX   "0x012701f0")
>>>>>>> 9edea7a6
set(PACKAGE_STRING        "${PACKAGE_NAME} ${PACKAGE_VERSION}")
set(PACKAGE_TARNAME       "${PACKAGE_NAME}-${PACKAGE_VERSION}")
set(PACKAGE_BUGREPORT     "https://github.com/lballabio/QuantLib/issues/")

# Default build type for single-config generators (set this before project() command)
# For multi-config generators, such as Visual Studio, use: cmake --build . --config=<CONFIG>
if (NOT CMAKE_BUILD_TYPE OR CMAKE_BUILD_TYPE STREQUAL "")
    set(CMAKE_BUILD_TYPE "Release" CACHE
        STRING "Build type for single-config generators" FORCE)
endif()

project(${PACKAGE_NAME} LANGUAGES CXX DESCRIPTION "The QuantLib C++ Library")

# Path for package-local cmake modules
set(CMAKE_MODULE_PATH "${PROJECT_SOURCE_DIR}/cmake" ${CMAKE_MODULE_PATH})

# Installation directories
set(QL_INSTALL_BINDIR "bin" CACHE STRING "Installation directory for executables")
set(QL_INSTALL_LIBDIR "lib" CACHE STRING "Installation directory for libraries")
set(QL_INSTALL_INCLUDEDIR "include" CACHE STRING "Installation directory for headers")
set(QL_INSTALL_EXAMPLESDIR "lib/QuantLib/examples" CACHE STRING
    "Installation directory for examples")
set(QL_INSTALL_CMAKEDIR "lib/cmake/${PACKAGE_NAME}" CACHE STRING
    "Installation directory for CMake scripts")

# Options
option(QL_BUILD_BENCHMARK "Build benchmark" ON)
option(QL_BUILD_EXAMPLES "Build examples" ON)
option(QL_BUILD_TEST_SUITE "Build test suite" ON)
option(QL_ENABLE_OPENMP "Detect and use OpenMP" OFF)
option(QL_ENABLE_PARALLEL_UNIT_TEST_RUNNER "Enable the parallel unit test runner" OFF)
option(QL_ENABLE_SESSIONS "Singletons return different instances for different sessions" OFF)
option(QL_ENABLE_SINGLETON_THREAD_SAFE_INIT "Enable thread-safe singleton initialization" OFF)
option(QL_ENABLE_THREAD_SAFE_OBSERVER_PATTERN "Enable the thread-safe observer pattern" OFF)
option(QL_ENABLE_TRACING "Tracing messages should be allowed" OFF)
option(QL_ERROR_FUNCTIONS "Error messages should include current function information" OFF)
option(QL_ERROR_LINES "Error messages should include file and line information" OFF)
option(QL_EXTRA_SAFETY_CHECKS "Extra safety checks should be performed" OFF)
option(QL_HIGH_RESOLUTION_DATE "Enable date resolution down to microseconds" OFF)
option(QL_NULL_AS_FUNCTIONS "Enable the implementation of Null as template functions" OFF)
option(QL_INSTALL_BENCHMARK "Install benchmark" ON)
option(QL_INSTALL_EXAMPLES "Install examples" ON)
option(QL_INSTALL_TEST_SUITE "Install test suite" ON)
option(QL_TAGGED_LAYOUT "Library names use layout tags" ${MSVC})
option(QL_USE_CLANG_TIDY "Use clang-tidy when building" OFF)
option(QL_USE_INDEXED_COUPON "Use indexed coupons instead of par coupons" OFF)
option(QL_USE_STD_CLASSES "Enable all QL_USE_STD_ options" OFF)
option(QL_USE_STD_SHARED_PTR "Use standard smart pointers instead of Boost ones" OFF)
option(QL_USE_STD_FUNCTION "Use std::function and std::bind instead of Boost ones" OFF)
option(QL_USE_STD_TUPLE "Use std::tuple instead of boost::tuple" OFF)
set(QL_EXTERNAL_SUBDIRECTORIES "" CACHE STRING "Optional list of external source directories to be added to the build (semicolon-separated)")
set(QL_EXTRA_LINK_LIBRARIES "" CACHE STRING "Optional extra link libraries to add to QuantLib")

# Convenience option to activate all STD options
if (QL_USE_STD_CLASSES)
    set(QL_USE_STD_SHARED_PTR ON)
    set(QL_USE_STD_FUNCTION ON)
    set(QL_USE_STD_TUPLE ON)
endif()

if (QL_USE_CLANG_TIDY)
    if (NOT DEFINED QL_CLANG_TIDY)
        set(QL_CLANG_TIDY clang-tidy)
    endif()
    if (NOT DEFINED QL_CLANG_TIDY_OPTIONS)
        set(QL_CLANG_TIDY_OPTIONS)
    endif()
    if (QL_CLANG_TIDY_OPTIONS)
        set(CMAKE_CXX_CLANG_TIDY "${QL_CLANG_TIDY};${QL_CLANG_TIDY_OPTIONS}")
    else()
        set(CMAKE_CXX_CLANG_TIDY "${QL_CLANG_TIDY}")
    endif()
endif()

# Project shared libs ON for UNIX
if (NOT DEFINED BUILD_SHARED_LIBS)
    set(BUILD_SHARED_LIBS ${UNIX})
endif()

# Boost static libs ON for MSVC
if (NOT DEFINED Boost_USE_STATIC_LIBS)
    set(Boost_USE_STATIC_LIBS ${MSVC})
endif()

# Boost static runtime ON for MSVC
if (NOT DEFINED Boost_USE_STATIC_RUNTIME)
    set(Boost_USE_STATIC_RUNTIME ${MSVC})
endif()

# Require C++14 or higher
if (NOT DEFINED CMAKE_CXX_STANDARD)
    set(CMAKE_CXX_STANDARD 14)
elseif(CMAKE_CXX_STANDARD LESS 14)
    message(FATAL_ERROR "Please specify CMAKE_CXX_STANDARD of 14 or higher")
endif()
if (NOT DEFINED CMAKE_CXX_STANDARD_REQUIRED)
    set(CMAKE_CXX_STANDARD_REQUIRED ON)
endif()
# Avoid use of compiler language extensions, i.e. -std=c++14 not -std=gnu++14
if (NOT DEFINED CMAKE_CXX_EXTENSIONS)
    set(CMAKE_CXX_EXTENSIONS FALSE)
endif()

if (NOT DEFINED QL_BOOST_VERSION)
    # Boost 1.75.0 or greater required for compiling with C++20
    if (CMAKE_CXX_STANDARD GREATER_EQUAL 20)
        set(QL_BOOST_VERSION 1.75.0)
    else()
        set(QL_BOOST_VERSION 1.58.0)
    endif()
endif()

if (NOT DEFINED QL_BOOST_COMPONENTS)
    set(QL_BOOST_COMPONENTS "")
    # Boost thread needed for sessions, singleton thread-safe init and thread-safe observer pattern
    if(QL_ENABLE_SESSIONS OR QL_ENABLE_SINGLETON_THREAD_SAFE_INIT OR QL_ENABLE_THREAD_SAFE_OBSERVER_PATTERN)
        set(QL_BOOST_COMPONENTS "${QL_BOOST_COMPONENTS};thread")
    endif()
endif()

find_package(Boost ${QL_BOOST_VERSION} REQUIRED COMPONENTS ${QL_BOOST_COMPONENTS})

# Do not warn about Boost versions higher than 1.58.0
set(Boost_NO_WARN_NEW_VERSIONS ON)

# Avoid using Boost auto-linking
add_compile_definitions(BOOST_ALL_NO_LIB)

if (QL_ENABLE_OPENMP)
    find_package(OpenMP REQUIRED)
endif()

# Prefer pthread flag as per https://cmake.org/cmake/help/latest/module/FindThreads.html
if (NOT DEFINED THREADS_PREFER_PTHREAD_FLAG)
    set(THREADS_PREFER_PTHREAD_FLAG ON)
endif()

set(QL_THREAD_LIBRARIES)

if (QL_ENABLE_PARALLEL_UNIT_TEST_RUNNER)
    find_package(Threads REQUIRED)
    set(QL_THREAD_LIBRARIES Threads::Threads ${QL_THREAD_LIBRARIES})
    # Parallel test runner needs library rt on *nix for shm_open, etc.
    if (UNIX AND NOT APPLE)
        find_library(RT_LIBRARY rt REQUIRED)
        set(QL_THREAD_LIBRARIES ${RT_LIBRARY} ${QL_THREAD_LIBRARIES})
    endif()
endif()

if (QL_ENABLE_SESSIONS OR QL_ENABLE_SINGLETON_THREAD_SAFE_INIT OR QL_ENABLE_THREAD_SAFE_OBSERVER_PATTERN)
    set(QL_THREAD_LIBRARIES Boost::thread ${QL_THREAD_LIBRARIES})
endif()

# If available, use PIC for shared libs and PIE for executables
if (NOT DEFINED CMAKE_POSITION_INDEPENDENT_CODE)
    set(CMAKE_POSITION_INDEPENDENT_CODE ON)
endif()
if (CMAKE_POSITION_INDEPENDENT_CODE)
    # cmake policy CMP0083: add PIE support if possible (need cmake 3.14)
    include(CheckPIESupported)
    check_pie_supported()
endif()

# Configure files
set(QL_HAVE_CONFIG_H ON)
set(QL_VERSION ${PACKAGE_VERSION})
set(QL_HEX_VERSION ${PACKAGE_VERSION_HEX})
configure_file(ql/config.hpp.cfg ql/config.hpp @ONLY)
configure_file(ql/qldefines.hpp.cfg ql/qldefines.hpp @ONLY)
configure_file(ql/version.hpp.cfg ql/version.hpp @ONLY)

# Check for library name layout tagging
if (QL_TAGGED_LAYOUT)
    if (${CMAKE_SIZEOF_VOID_P} EQUAL 8)
        set(DEBUG_POSTFIX "-x64")
        set(RELEASE_POSTFIX "-x64")
    endif()
    set(DEBUG_POSTFIX ${DEBUG_POSTFIX}-mt)
    set(RELEASE_POSTFIX ${RELEASE_POSTFIX}-mt)
    if (NOT BUILD_SHARED_LIBS)
        set(DEBUG_POSTFIX ${DEBUG_POSTFIX}-sgd)
        set(RELEASE_POSTFIX ${RELEASE_POSTFIX}-s)
    else()
        set(DEBUG_POSTFIX ${DEBUG_POSTFIX}-gd)
    endif()
    set(CMAKE_DEBUG_POSTFIX ${DEBUG_POSTFIX})
    set(CMAKE_RELEASE_POSTFIX ${RELEASE_POSTFIX})
    set(CMAKE_RELWITHDEBINFO_POSTFIX ${RELEASE_POSTFIX})
    set(CMAKE_MINSIZEREL_POSTFIX ${RELEASE_POSTFIX})
endif()

include(CTest)
include(Platform)

# extension subdirectories if they exist (hook for external projects)
foreach(extdir ${QL_EXTERNAL_SUBDIRECTORIES})
    get_filename_component(name_without_dir "${extdir}" NAME)
    add_subdirectory(${extdir} ${name_without_dir})
endforeach()

# Add subdirectories
add_subdirectory(ql)
if (QL_BUILD_EXAMPLES)
    add_subdirectory(Examples)
endif()
if (QL_BUILD_TEST_SUITE OR QL_BUILD_BENCHMARK)
    add_subdirectory(test-suite)
endif()

# CPack support (make package, make package_source)
set(CPACK_PACKAGE_VERSION_MAJOR ${QUANTLIB_VERSION_MAJOR})
set(CPACK_PACKAGE_VERSION_MINOR ${QUANTLIB_VERSION_MINOR})
set(CPACK_PACKAGE_VERSION_PATCH ${QUANTLIB_VERSION_PATCH})
set(CPACK_PACKAGE_FILE_NAME ${PACKAGE_NAME}-${PACKAGE_VERSION})
set(CPACK_GENERATOR "TGZ" "ZIP" "7Z")
set(CPACK_SOURCE_PACKAGE_FILE_NAME ${PACKAGE_NAME}-${PACKAGE_VERSION})
set(CPACK_SOURCE_GENERATOR "TGZ" "ZIP" "7Z")
set(CPACK_SOURCE_IGNORE_FILES
    "~$"
    "\\\\.swp$"
    "/[Bb]uild"
    "/\\\\.app"
    "/\\\\.cla"
    "/\\\\.cod"
    "/\\\\.git"
    "/\\\\.lgt"
    "/\\\\.mis")
include(CPack)<|MERGE_RESOLUTION|>--- conflicted
+++ resolved
@@ -5,24 +5,14 @@
 
 # Version info
 set(QUANTLIB_VERSION_MAJOR 1)
-<<<<<<< HEAD
 set(QUANTLIB_VERSION_MINOR 28)
 set(QUANTLIB_VERSION_PATCH 0)
-=======
-set(QUANTLIB_VERSION_MINOR 27)
-set(QUANTLIB_VERSION_PATCH 1)
->>>>>>> 9edea7a6
 set(QUANTLIB_VERSION ${QUANTLIB_VERSION_MAJOR}.${QUANTLIB_VERSION_MINOR}.${QUANTLIB_VERSION_PATCH})
 
 # Project Info
 set(PACKAGE_NAME          "QuantLib")
-<<<<<<< HEAD
 set(PACKAGE_VERSION       "${QUANTLIB_VERSION}-dev")
 set(PACKAGE_VERSION_HEX   "0x01280000")
-=======
-set(PACKAGE_VERSION       "${QUANTLIB_VERSION}")
-set(PACKAGE_VERSION_HEX   "0x012701f0")
->>>>>>> 9edea7a6
 set(PACKAGE_STRING        "${PACKAGE_NAME} ${PACKAGE_VERSION}")
 set(PACKAGE_TARNAME       "${PACKAGE_NAME}-${PACKAGE_VERSION}")
 set(PACKAGE_BUGREPORT     "https://github.com/lballabio/QuantLib/issues/")
