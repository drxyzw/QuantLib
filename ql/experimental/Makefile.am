
<<<<<<< HEAD
SUBDIRS = amortizingbonds barrieroption callablebonds catbonds \
          commodities compoundoption convertiblebonds coupons credit \
=======
SUBDIRS = amortizingbonds barrieroption callablebonds commodities \
          compoundoption convertiblebonds coupons credit exercise \
>>>>>>> 6d81e0de
          exoticoptions finitedifferences fx inflation lattices \
          math mcbasket models processes risk shortrate swaptions \
          variancegamma varianceoption volatility

AM_CPPFLAGS = -I${top_srcdir} -I${top_builddir}

this_includedir=${includedir}/${subdir}
this_include_HEADERS = \
    all.hpp

libExperimental_la_SOURCES =

libExperimental_la_LIBADD = \
    amortizingbonds/libAmortizingBonds.la \
    barrieroption/libBarrierOption.la \
    callablebonds/libCallableBonds.la \
    catbonds/libCatBonds.la \
    commodities/libCommodities.la \
    compoundoption/libCompoundOption.la \
    convertiblebonds/libConvertibleBonds.la \
    coupons/libCoupons.la \
    credit/libCredit.la \
	exercise/libExercise.la \
    exoticoptions/libExoticOptions.la \
    finitedifferences/libMultiDimFDM.la \
    fx/libFX.la \
    inflation/libInflation.la \
    lattices/libLattices.la \
    math/libMath.la \
    mcbasket/libMcBasket.la \
    models/libModels.la \
    processes/libProcesses.la \
    risk/libRisk.la \
    shortrate/libShortRate.la \
    swaptions/libSwaptions.la \
    variancegamma/libVarianceGamma.la \
    varianceoption/libVarianceOption.la \
    volatility/libVolatility.la

noinst_LTLIBRARIES = libExperimental.la

all.hpp: Makefile.am
	echo "/* This file is automatically generated; do not edit.     */" > $@
	echo "/* Add the files to be included into Makefile.am instead. */" >> $@
	echo >> $@
	subdirs='$(SUBDIRS)'; for i in $$subdirs; do \
		echo "#include <${subdir}/$$i/all.hpp>" >> $@; \
	done
<|MERGE_RESOLUTION|>--- conflicted
+++ resolved
@@ -1,12 +1,7 @@
 
-<<<<<<< HEAD
 SUBDIRS = amortizingbonds barrieroption callablebonds catbonds \
           commodities compoundoption convertiblebonds coupons credit \
-=======
-SUBDIRS = amortizingbonds barrieroption callablebonds commodities \
-          compoundoption convertiblebonds coupons credit exercise \
->>>>>>> 6d81e0de
-          exoticoptions finitedifferences fx inflation lattices \
+          exercise exoticoptions finitedifferences fx inflation lattices \
           math mcbasket models processes risk shortrate swaptions \
           variancegamma varianceoption volatility
 
