--- conflicted
+++ resolved
@@ -96,13 +96,7 @@
           reAnnealSteps_(reAnnealSteps == 0 ? QL_MAX_INTEGER : reAnnealSteps),
           resetScheme_(resetScheme), resetSteps_(resetSteps == 0 ? QL_MAX_INTEGER : resetSteps),
           localOptimizer_(localOptimizer),
-          optimizeScheme_(localOptimizer != nullptr ? optimizeScheme : NoLocalOptimize) {
-<<<<<<< HEAD
-            if (!localOptimizer)
-                localOptimizer = ext::make_shared<LevenbergMarquardt>();
-=======
->>>>>>> 174d36e4
-        }
+          optimizeScheme_(localOptimizer != nullptr ? optimizeScheme : NoLocalOptimize) {}
 
         EndCriteria::Type minimize(Problem& P, const EndCriteria& endCriteria) override;
 
