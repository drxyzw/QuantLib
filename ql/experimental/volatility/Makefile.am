
AM_CPPFLAGS = -I${top_srcdir} -I${top_builddir}

this_includedir=${includedir}/${subdir}
this_include_HEADERS = \
    all.hpp \
    abcdatmvolcurve.hpp \
    blackatmvolcurve.hpp \
    blackvolsurface.hpp \
    equityfxvolsurface.hpp \
    extendedblackvariancecurve.hpp \
    extendedblackvariancesurface.hpp \
    interestratevolsurface.hpp \
    noarbsabr.hpp \
    noarbsabrinterpolatedsmilesection.hpp \
    noarbsabrinterpolation.hpp \
    noarbsabrsmilesection.hpp \
    sabrvolsurface.hpp \
<<<<<<< HEAD
    swaptionvolcube1a.hpp \
=======
    sviinterpolatedsmilesection.hpp \
    sviinterpolation.hpp \
    svismilesection.hpp \
>>>>>>> 54090641
    volcube.hpp

libVolatility_la_SOURCES = \
    abcdatmvolcurve.cpp \
    blackatmvolcurve.cpp \
    blackvolsurface.cpp \
    equityfxvolsurface.cpp \
    extendedblackvariancecurve.cpp \
    extendedblackvariancesurface.cpp \
    interestratevolsurface.cpp \
    noarbsabr.cpp \
    noarbsabrabsprobs.cpp \
    noarbsabrinterpolatedsmilesection.cpp \
    noarbsabrsmilesection.cpp \
    sabrvolsurface.cpp \
    sviinterpolatedsmilesection.cpp \
    svismilesection.cpp \
    volcube.cpp

noinst_LTLIBRARIES = libVolatility.la

all.hpp: Makefile.am
	echo "/* This file is automatically generated; do not edit.     */" > $@
	echo "/* Add the files to be included into Makefile.am instead. */" >> $@
	echo >> $@
	for i in $(filter-out all.hpp, $(this_include_HEADERS)); do \
		echo "#include <${subdir}/$$i>" >> $@; \
	done
	echo >> $@
	subdirs='$(SUBDIRS)'; for i in $$subdirs; do \
		echo "#include <${subdir}/$$i/all.hpp>" >> $@; \
	done
<|MERGE_RESOLUTION|>--- conflicted
+++ resolved
@@ -16,13 +16,10 @@
     noarbsabrinterpolation.hpp \
     noarbsabrsmilesection.hpp \
     sabrvolsurface.hpp \
-<<<<<<< HEAD
-    swaptionvolcube1a.hpp \
-=======
     sviinterpolatedsmilesection.hpp \
     sviinterpolation.hpp \
     svismilesection.hpp \
->>>>>>> 54090641
+    swaptionvolcube1a.hpp \
     volcube.hpp
 
 libVolatility_la_SOURCES = \
