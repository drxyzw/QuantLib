--- conflicted
+++ resolved
@@ -40,13 +40,8 @@
       public:
         FdmOrnsteinUhlenbackOp(
             const ext::shared_ptr<FdmMesher>& mesher,
-<<<<<<< HEAD
-            ext::shared_ptr<OrnsteinUhlenbeckProcess>  p,
-            ext::shared_ptr<YieldTermStructure>  rTS,
-            FdmBoundaryConditionSet  bcSet,
-=======
-            const ext::shared_ptr<OrnsteinUhlenbeckProcess>& p,
-            const ext::shared_ptr<YieldTermStructure>& rTS,
+            ext::shared_ptr<OrnsteinUhlenbeckProcess> p,
+            ext::shared_ptr<YieldTermStructure> rTS,
             Size direction = 0);
 
         /*! \deprecated use the other constructor.
@@ -55,10 +50,9 @@
         QL_DEPRECATED
         FdmOrnsteinUhlenbackOp(
             const ext::shared_ptr<FdmMesher>& mesher,
-            const ext::shared_ptr<OrnsteinUhlenbeckProcess>& p,
-            const ext::shared_ptr<YieldTermStructure>& rTS,
+            ext::shared_ptr<OrnsteinUhlenbeckProcess> p,
+            ext::shared_ptr<YieldTermStructure> rTS,
             const FdmBoundaryConditionSet& bcSet,
->>>>>>> 9f5b27d8
             Size direction = 0);
 
         Size size() const override;
