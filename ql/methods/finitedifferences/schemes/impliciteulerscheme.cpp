/* -*- mode: c++; tab-width: 4; indent-tabs-mode: nil; c-basic-offset: 4 -*- */

/*
 Copyright (C) 2009 Andreas Gaida
 Copyright (C) 2009 Ralph Schreyer
 Copyright (C) 2009, 2017 Klaus Spanderen

 This file is part of QuantLib, a free-software/open-source library
 for financial quantitative analysts and developers - http://quantlib.org/

 QuantLib is free software: you can redistribute it and/or modify it
 under the terms of the QuantLib license.  You should have received a
 copy of the license along with this program; if not, please email
 <quantlib-dev@lists.sf.net>. The license is also available online at
 <http://quantlib.org/license.shtml>.

 This program is distributed in the hope that it will be useful, but WITHOUT
 ANY WARRANTY; without even the implied warranty of MERCHANTABILITY or FITNESS
 FOR A PARTICULAR PURPOSE.  See the license for more details.
*/

#include <ql/math/matrixutilities/gmres.hpp>
#include <ql/math/matrixutilities/bicgstab.hpp>
#include <ql/methods/finitedifferences/schemes/impliciteulerscheme.hpp>
<<<<<<< HEAD
#if defined(__GNUC__) && (((__GNUC__ == 4) && (__GNUC_MINOR__ >= 8)) || (__GNUC__ > 4))
#pragma GCC diagnostic push
#pragma GCC diagnostic ignored "-Wunused-local-typedefs"
#endif
#include <ql/bind.hpp>
#if defined(__GNUC__) && (((__GNUC__ == 4) && (__GNUC_MINOR__ >= 8)) || (__GNUC__ > 4))
#pragma GCC diagnostic pop
#endif
#include <ql/function.hpp>
#include <utility>
=======
#include <ql/functional.hpp>
>>>>>>> 420267bf

namespace QuantLib {

    ImplicitEulerScheme::ImplicitEulerScheme(
        ext::shared_ptr<FdmLinearOpComposite>  map,
        const bc_set& bcSet,
        Real relTol,
        SolverType solverType)
    : dt_        (Null<Real>()),
      iterations_(ext::make_shared<Size>(0u)),
      relTol_    (relTol),
      map_       (std::move(map)),
      bcSet_     (bcSet),
      solverType_(solverType){
    }

    Disposable<Array> ImplicitEulerScheme::apply(const Array& r) const {
        return r - dt_*map_->apply(r);
    }

    void ImplicitEulerScheme::step(array_type& a, Time t) {
        using namespace ext::placeholders;
        QL_REQUIRE(t-dt_ > -1e-8, "a step towards negative time given");
        map_->setTime(std::max(0.0, t-dt_), t);
        bcSet_.setTime(std::max(0.0, t-dt_));

        bcSet_.applyBeforeSolving(*map_, a);

        if (map_->size() == 1) {
            a = map_->solve_splitting(0, a, -dt_);
        }
        else {
            const ext::function<Disposable<Array>(const Array&)>
                preconditioner(ext::bind(
                    &FdmLinearOpComposite::preconditioner, map_, _1, -dt_));

            const ext::function<Disposable<Array>(const Array&)> applyF(
                ext::bind(&ImplicitEulerScheme::apply, this, _1));

            if (solverType_ == BiCGstab) {
                const BiCGStabResult result =
                    QuantLib::BiCGstab(applyF, std::max(Size(10), a.size()),
                        relTol_, preconditioner).solve(a, a);

                (*iterations_) += result.iterations;
                a = result.x;
            }
            else if (solverType_ == GMRES) {
                const GMRESResult result =
                    QuantLib::GMRES(applyF, std::max(Size(10), a.size()/10u),
                        relTol_, preconditioner).solve(a, a);

                (*iterations_) += result.errors.size();
                a = result.x;
            }
            else
                QL_FAIL("unknown/illegal solver type");
        }
        bcSet_.applyAfterSolving(a);
    }

    void ImplicitEulerScheme::setStep(Time dt) {
        dt_=dt;
    }

    Size ImplicitEulerScheme::numberOfIterations() const {
        return *iterations_;
    }
}<|MERGE_RESOLUTION|>--- conflicted
+++ resolved
@@ -22,20 +22,8 @@
 #include <ql/math/matrixutilities/gmres.hpp>
 #include <ql/math/matrixutilities/bicgstab.hpp>
 #include <ql/methods/finitedifferences/schemes/impliciteulerscheme.hpp>
-<<<<<<< HEAD
-#if defined(__GNUC__) && (((__GNUC__ == 4) && (__GNUC_MINOR__ >= 8)) || (__GNUC__ > 4))
-#pragma GCC diagnostic push
-#pragma GCC diagnostic ignored "-Wunused-local-typedefs"
-#endif
-#include <ql/bind.hpp>
-#if defined(__GNUC__) && (((__GNUC__ == 4) && (__GNUC_MINOR__ >= 8)) || (__GNUC__ > 4))
-#pragma GCC diagnostic pop
-#endif
-#include <ql/function.hpp>
+#include <ql/functional.hpp>
 #include <utility>
-=======
-#include <ql/functional.hpp>
->>>>>>> 420267bf
 
 namespace QuantLib {
 
