--- conflicted
+++ resolved
@@ -71,13 +71,8 @@
                                        const Date& d2) const override;
             Time yearFraction(const Date& d1,
                               const Date& d2,
-<<<<<<< HEAD
-                              const Date&, 
+                              const Date&,
                               const Date&) const override {
-=======
-                              const Date&,
-                              const Date&) const {
->>>>>>> bcd02632
                 return dayCount(d1,d2)/360.0; }
         };
         class EU_Impl : public DayCounter::Impl {
