set(QL_TEST_SOURCES
    americanoption.cpp
    amortizingbond.cpp
    andreasenhugevolatilityinterpl.cpp
    array.cpp
    asianoptions.cpp
    assetswap.cpp
    autocovariances.cpp
    barrieroption.cpp
    basismodels.cpp
    basisswapratehelpers.cpp
    basketoption.cpp
    batesmodel.cpp
    bermudanswaption.cpp
    binaryoption.cpp
    blackdeltacalculator.cpp
    blackformula.cpp
    bondforward.cpp
    bonds.cpp
    brownianbridge.cpp
    businessdayconventions.cpp
    calendars.cpp
    callablebonds.cpp
    capfloor.cpp
    capflooredcoupon.cpp
    cashflows.cpp
    catbonds.cpp
    cdo.cpp
    cdsoption.cpp
    chooseroption.cpp
    cliquetoption.cpp
    cms.cpp
    cmsspread.cpp
    commodityunitofmeasure.cpp
    compiledboostversion.cpp
    compoundoption.cpp
    convertiblebonds.cpp
    covariance.cpp
    creditdefaultswap.cpp
    creditriskplus.cpp
    crosscurrencyratehelpers.cpp
    currency.cpp
    curvestates.cpp
    dates.cpp
    daycounters.cpp
    defaultprobabilitycurves.cpp
    digitalcoupon.cpp
    digitaloption.cpp
    distributions.cpp
    dividendoption.cpp
    doublebarrieroption.cpp
    doublebinaryoption.cpp
    europeanoption.cpp
    everestoption.cpp
    exchangerate.cpp
    extendedtrees.cpp
    extensibleoptions.cpp
    fastfouriertransform.cpp
    fdcev.cpp
    fdheston.cpp
    fdcir.cpp
    fdmlinearop.cpp
    fdsabr.cpp
    fittedbonddiscountcurve.cpp
    forwardoption.cpp
    forwardrateagreement.cpp
    functions.cpp
    garch.cpp
    gaussianquadratures.cpp
    gjrgarchmodel.cpp
    gsr.cpp
    hestonmodel.cpp
    hestonslvmodel.cpp
    himalayaoption.cpp
    hybridhestonhullwhiteprocess.cpp
    indexes.cpp
    inflation.cpp
    inflationcapfloor.cpp
    inflationcapflooredcoupon.cpp
    inflationcpibond.cpp
    inflationcpicapfloor.cpp
    inflationcpiswap.cpp
    inflationvolatility.cpp
	inflationzciisinterpolation.cpp
    instruments.cpp
    integrals.cpp
    interestrates.cpp
    interpolations.cpp
    jumpdiffusion.cpp
    lazyobject.cpp
    libormarketmodel.cpp
    libormarketmodelprocess.cpp
    linearleastsquaresregression.cpp
    lookbackoptions.cpp
    lowdiscrepancysequences.cpp
    margrabeoption.cpp
    marketmodel.cpp
    marketmodel_cms.cpp
    marketmodel_smm.cpp
    marketmodel_smmcapletalphacalibration.cpp
    marketmodel_smmcapletcalibration.cpp
    marketmodel_smmcaplethomocalibration.cpp
    markovfunctional.cpp
    matrices.cpp
    mclongstaffschwartzengine.cpp
    mersennetwister.cpp
    money.cpp
    noarbsabr.cpp
    normalclvmodel.cpp
    nthorderderivativeop.cpp
    nthtodefault.cpp
    numericaldifferentiation.cpp
    observable.cpp
    ode.cpp
    operators.cpp
    optimizers.cpp
    optionletstripper.cpp
    overnightindexedcoupon.cpp
    overnightindexedswap.cpp
    pagodaoption.cpp
    partialtimebarrieroption.cpp
    pathgenerator.cpp
    period.cpp
    piecewiseyieldcurve.cpp
    piecewisezerospreadedtermstructure.cpp
    quantlibtestsuite.cpp
    quantooption.cpp
    quotes.cpp
    rangeaccrual.cpp
    riskneutraldensitycalculator.cpp
    riskstats.cpp
    rngtraits.cpp
    rounding.cpp
    sampledcurve.cpp
    schedule.cpp
    settings.cpp
    shortratemodels.cpp
    sofrfutures.cpp
    solvers.cpp
    spreadoption.cpp
    squarerootclvmodel.cpp
    stats.cpp
    subperiodcoupons.cpp
    svivolatility.cpp
    swap.cpp
    swapforwardmappings.cpp
    swaption.cpp
    swaptionvolatilitycube.cpp
    swaptionvolatilitymatrix.cpp
    swingoption.cpp
    termstructures.cpp
    timegrid.cpp
    timeseries.cpp
    tqreigendecomposition.cpp
    tracing.cpp
    transformedgrid.cpp
    twoassetbarrieroption.cpp
    twoassetcorrelationoption.cpp
    ultimateforwardtermstructure.cpp
    utilities.cpp
    variancegamma.cpp
    varianceoption.cpp
    varianceswaps.cpp
    volatilitymodels.cpp
    vpp.cpp
    zabr.cpp
    zerocouponswap.cpp
)

set(QL_TEST_HEADERS
    americanoption.hpp
    amortizingbond.hpp
    andreasenhugevolatilityinterpl.hpp
    array.hpp
    asianoptions.hpp
    assetswap.hpp
    autocovariances.hpp
    barrieroption.hpp
    basismodels.hpp
    basisswapratehelpers.hpp
    basketoption.hpp
    batesmodel.hpp
    bermudanswaption.hpp
    binaryoption.hpp
    blackdeltacalculator.hpp
    blackformula.hpp
    bondforward.hpp
    bonds.hpp
    brownianbridge.hpp
    businessdayconventions.hpp
    calendars.hpp
    callablebonds.hpp
    capfloor.hpp
    capflooredcoupon.hpp
    cashflows.hpp
    catbonds.hpp
    cdo.hpp
    cdsoption.hpp
    chooseroption.hpp
    cliquetoption.hpp
    cms.hpp
    cmsspread.hpp
    commodityunitofmeasure.hpp
    compiledboostversion.hpp
    compoundoption.hpp
    convertiblebonds.hpp
    covariance.hpp
    creditdefaultswap.hpp
    creditriskplus.hpp
    crosscurrencyratehelpers.hpp
    currency.hpp
    curvestates.hpp
    dates.hpp
    daycounters.hpp
    defaultprobabilitycurves.hpp
    digitalcoupon.hpp
    digitaloption.hpp
    distributions.hpp
    dividendoption.hpp
    doublebarrieroption.hpp
    doublebinaryoption.hpp
    europeanoption.hpp
    everestoption.hpp
    exchangerate.hpp
    extendedtrees.hpp
    extensibleoptions.hpp
    fastfouriertransform.hpp
    fdcev.hpp
    fdcir.hpp
    fdheston.hpp
    fdmlinearop.hpp
    fdsabr.hpp
    fittedbonddiscountcurve.hpp
    forwardoption.hpp
    forwardrateagreement.hpp
    functions.hpp
    garch.hpp
    gaussianquadratures.hpp
    gjrgarchmodel.hpp
    gsr.hpp
    hestonmodel.hpp
    hestonslvmodel.hpp
    himalayaoption.hpp
    hybridhestonhullwhiteprocess.hpp
    indexes.hpp
    inflation.hpp
    inflationcapfloor.hpp
    inflationcapflooredcoupon.hpp
    inflationcpibond.hpp
    inflationcpicapfloor.hpp
    inflationcpiswap.hpp
    inflationvolatility.hpp
	inflationzciisinterpolation.hpp
    instruments.hpp
    integrals.hpp
    interestrates.hpp
    interpolations.hpp
    jumpdiffusion.hpp
    lazyobject.hpp
    libormarketmodel.hpp
    libormarketmodelprocess.hpp
    linearleastsquaresregression.hpp
    lookbackoptions.hpp
    lowdiscrepancysequences.hpp
    margrabeoption.hpp
    marketmodel.hpp
    marketmodel_cms.hpp
    marketmodel_smm.hpp
    marketmodel_smmcapletalphacalibration.hpp
    marketmodel_smmcapletcalibration.hpp
    marketmodel_smmcaplethomocalibration.hpp
    markovfunctional.hpp
    matrices.hpp
    mclongstaffschwartzengine.hpp
    mersennetwister.hpp
    money.hpp
    noarbsabr.hpp
    normalclvmodel.hpp
    nthorderderivativeop.hpp
    nthtodefault.hpp
    numericaldifferentiation.hpp
    observable.hpp
    ode.hpp
    operators.hpp
    optimizers.hpp
    optionletstripper.hpp
    overnightindexedcoupon.hpp
    overnightindexedswap.hpp
    pagodaoption.hpp
    paralleltestrunner.hpp
    partialtimebarrieroption.hpp
    pathgenerator.hpp
    period.hpp
    piecewiseyieldcurve.hpp
    piecewisezerospreadedtermstructure.hpp
    quantooption.hpp
    quotes.hpp
    rangeaccrual.hpp
    riskneutraldensitycalculator.hpp
    riskstats.hpp
    rngtraits.hpp
    rounding.hpp
    sampledcurve.hpp
    schedule.hpp
    settings.hpp
    shortratemodels.hpp
    sofrfutures.hpp
    solvers.hpp
    speedlevel.hpp
    spreadoption.hpp
    squarerootclvmodel.hpp
    stats.hpp
    subperiodcoupons.hpp
    svivolatility.hpp
    swap.hpp
    swapforwardmappings.hpp
    swaption.hpp
    swaptionvolatilitycube.hpp
    swaptionvolatilitymatrix.hpp
    swaptionvolstructuresutilities.hpp
    swingoption.hpp
    termstructures.hpp
    timegrid.hpp
    timeseries.hpp
    tqreigendecomposition.hpp
    tracing.hpp
    transformedgrid.hpp
    twoassetbarrieroption.hpp
    twoassetcorrelationoption.hpp
    ultimateforwardtermstructure.hpp
    utilities.hpp
    variancegamma.hpp
    varianceoption.hpp
    varianceswaps.hpp
    volatilitymodels.hpp
    vpp.hpp
    zabr.hpp
    zerocouponswap.hpp
)

set(QL_BENCHMARK_SOURCES
    quantlibbenchmark.cpp
    
    americanoption.cpp                  americanoption.hpp
    asianoptions.cpp                    asianoptions.hpp
    barrieroption.cpp                   barrieroption.hpp
    basketoption.cpp                    basketoption.hpp
    batesmodel.cpp                      batesmodel.hpp
    convertiblebonds.cpp                convertiblebonds.hpp
    digitaloption.cpp                   digitaloption.hpp
    dividendoption.cpp                  dividendoption.hpp
    europeanoption.cpp                  europeanoption.hpp
    fdheston.cpp                        fdheston.hpp
    hestonmodel.cpp                     hestonmodel.hpp
    interpolations.cpp                  interpolations.hpp
    jumpdiffusion.cpp                   jumpdiffusion.hpp
    lowdiscrepancysequences.cpp         lowdiscrepancysequences.hpp
    marketmodel_cms.cpp                 marketmodel_cms.hpp
    marketmodel_smm.cpp                 marketmodel_smm.hpp
    quantooption.cpp                    quantooption.hpp
    riskstats.cpp                       riskstats.hpp
    shortratemodels.cpp                 shortratemodels.hpp

    utilities.cpp                       utilities.hpp
                                        swaptionvolstructuresutilities.hpp
)

if (QL_BUILD_TEST_SUITE OR QL_BUILD_BENCHMARK)
    add_library(ql_unit_test_main STATIC main.cpp)
    target_include_directories(ql_unit_test_main PRIVATE
        ${PROJECT_BINARY_DIR}
        ${PROJECT_SOURCE_DIR}
        ${Boost_INCLUDE_DIRS})
    if (NOT Boost_USE_STATIC_LIBS)
        target_compile_definitions(ql_unit_test_main PRIVATE BOOST_TEST_DYN_LINK)
    endif()
endif()

if (QL_BUILD_TEST_SUITE)
    add_executable(ql_test_suite ${QL_TEST_SOURCES} ${QL_TEST_HEADERS})
    set_target_properties(ql_test_suite PROPERTIES OUTPUT_NAME "quantlib-test-suite")
    if (NOT Boost_USE_STATIC_LIBS)
        target_compile_definitions(ql_test_suite PRIVATE BOOST_ALL_DYN_LINK BOOST_TEST_DYN_LINK)
    endif()
<<<<<<< HEAD
    if (QL_ENABLE_PARALLEL_UNIT_TEST_RUNNER OR QL_ENABLE_THREAD_SAFE_OBSERVER_PATTERN)
        set(QL_TEST_SUITE_LIBRARIES Boost::thread ${RT_LIBRARY})
    endif()
=======
>>>>>>> ee13996e
    target_link_libraries(ql_test_suite PRIVATE
        ql_library
        ql_unit_test_main
        ${QL_THREAD_LIBRARIES})
    if (QL_INSTALL_TEST_SUITE)
        install(TARGETS ql_test_suite RUNTIME DESTINATION ${QL_INSTALL_BINDIR})
    endif()
    add_test(NAME quantlib_test_suite COMMAND ql_test_suite --log_level=message)
endif()

IF (QL_BUILD_BENCHMARK)
    add_executable(ql_benchmark ${QL_BENCHMARK_SOURCES})
    set_target_properties(ql_benchmark PROPERTIES OUTPUT_NAME "quantlib-benchmark")
    if (NOT Boost_USE_STATIC_LIBS)
        target_compile_definitions(ql_benchmark PRIVATE BOOST_ALL_DYN_LINK BOOST_TEST_DYN_LINK)
    endif()
<<<<<<< HEAD
    if (QL_ENABLE_PARALLEL_UNIT_TEST_RUNNER OR QL_ENABLE_THREAD_SAFE_OBSERVER_PATTERN)
        set(QL_BENCHMARK_LIBRARIES Boost::thread ${RT_LIBRARY})
    endif()
=======
>>>>>>> ee13996e
    target_link_libraries(ql_benchmark PRIVATE
        ql_library
        ql_unit_test_main
        ${QL_THREAD_LIBRARIES})
    if (QL_INSTALL_BENCHMARK)
        install(TARGETS ql_benchmark RUNTIME DESTINATION ${QL_INSTALL_BINDIR})
    endif()
endif()<|MERGE_RESOLUTION|>--- conflicted
+++ resolved
@@ -382,12 +382,6 @@
     if (NOT Boost_USE_STATIC_LIBS)
         target_compile_definitions(ql_test_suite PRIVATE BOOST_ALL_DYN_LINK BOOST_TEST_DYN_LINK)
     endif()
-<<<<<<< HEAD
-    if (QL_ENABLE_PARALLEL_UNIT_TEST_RUNNER OR QL_ENABLE_THREAD_SAFE_OBSERVER_PATTERN)
-        set(QL_TEST_SUITE_LIBRARIES Boost::thread ${RT_LIBRARY})
-    endif()
-=======
->>>>>>> ee13996e
     target_link_libraries(ql_test_suite PRIVATE
         ql_library
         ql_unit_test_main
@@ -404,12 +398,6 @@
     if (NOT Boost_USE_STATIC_LIBS)
         target_compile_definitions(ql_benchmark PRIVATE BOOST_ALL_DYN_LINK BOOST_TEST_DYN_LINK)
     endif()
-<<<<<<< HEAD
-    if (QL_ENABLE_PARALLEL_UNIT_TEST_RUNNER OR QL_ENABLE_THREAD_SAFE_OBSERVER_PATTERN)
-        set(QL_BENCHMARK_LIBRARIES Boost::thread ${RT_LIBRARY})
-    endif()
-=======
->>>>>>> ee13996e
     target_link_libraries(ql_benchmark PRIVATE
         ql_library
         ql_unit_test_main
