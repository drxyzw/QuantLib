--- conflicted
+++ resolved
@@ -1639,7 +1639,6 @@
     expectedHol.emplace_back(6, Oct, 2017);
 
     // China Shanghai Securities Exchange holiday list in the year 2018
-<<<<<<< HEAD
     expectedHol.emplace_back(1, Jan, 2018);
     expectedHol.emplace_back(15, Feb, 2018);
     expectedHol.emplace_back(16, Feb, 2018);
@@ -1657,43 +1656,24 @@
     expectedHol.emplace_back(3, Oct, 2018);
     expectedHol.emplace_back(4, Oct, 2018);
     expectedHol.emplace_back(5, Oct, 2018);
-=======
-    expectedHol.push_back(Date(1, Jan, 2018));
-    expectedHol.push_back(Date(15, Feb, 2018));
-    expectedHol.push_back(Date(16, Feb, 2018));
-    expectedHol.push_back(Date(19, Feb, 2018));
-    expectedHol.push_back(Date(20, Feb, 2018));
-    expectedHol.push_back(Date(21, Feb, 2018));
-    expectedHol.push_back(Date(5, April, 2018));
-    expectedHol.push_back(Date(6, April, 2018));
-    expectedHol.push_back(Date(30, April, 2018));
-    expectedHol.push_back(Date(1, May, 2018));
-    expectedHol.push_back(Date(18, June, 2018));
-    expectedHol.push_back(Date(24, September, 2018));
-    expectedHol.push_back(Date(1, Oct, 2018));
-    expectedHol.push_back(Date(2, Oct, 2018));
-    expectedHol.push_back(Date(3, Oct, 2018));
-    expectedHol.push_back(Date(4, Oct, 2018));
-    expectedHol.push_back(Date(5, Oct, 2018));
-    expectedHol.push_back(Date(31, December, 2018));
+    expectedHol.emplace_back(31, December, 2018);
 
     // China Shanghai Securities Exchange holiday list in the year 2019
-    expectedHol.push_back(Date(1, Jan, 2019));
-    expectedHol.push_back(Date(4, Feb, 2019));
-    expectedHol.push_back(Date(5, Feb, 2019));
-    expectedHol.push_back(Date(6, Feb, 2019));
-    expectedHol.push_back(Date(7, Feb, 2019));
-    expectedHol.push_back(Date(8, Feb, 2019));
-    expectedHol.push_back(Date(5, April, 2019));
-    expectedHol.push_back(Date(1, May, 2019));
-    expectedHol.push_back(Date(7, June, 2019));
-    expectedHol.push_back(Date(13, September, 2019));
-    expectedHol.push_back(Date(30, September, 2019));
-    expectedHol.push_back(Date(1, October, 2019));
-    expectedHol.push_back(Date(2, October, 2019));
-    expectedHol.push_back(Date(3, October, 2019));
-    expectedHol.push_back(Date(4, October, 2019));
->>>>>>> b6001cb7
+    expectedHol.emplace_back(1, Jan, 2019);
+    expectedHol.emplace_back(4, Feb, 2019);
+    expectedHol.emplace_back(5, Feb, 2019);
+    expectedHol.emplace_back(6, Feb, 2019);
+    expectedHol.emplace_back(7, Feb, 2019);
+    expectedHol.emplace_back(8, Feb, 2019);
+    expectedHol.emplace_back(5, April, 2019);
+    expectedHol.emplace_back(1, May, 2019);
+    expectedHol.emplace_back(7, June, 2019);
+    expectedHol.emplace_back(13, September, 2019);
+    expectedHol.emplace_back(30, September, 2019);
+    expectedHol.emplace_back(1, October, 2019);
+    expectedHol.emplace_back(2, October, 2019);
+    expectedHol.emplace_back(3, October, 2019);
+    expectedHol.emplace_back(4, October, 2019);
 
     Calendar c = China(China::SSE);
     std::vector<Date> hol = Calendar::holidayList(c, Date(1, January, 2014),
@@ -1745,28 +1725,19 @@
     expectedWorkingWeekEnds.emplace_back(30, Sep, 2017);
 
     // China Inter Bank working weekends list in the year 2018
-<<<<<<< HEAD
     expectedWorkingWeekEnds.emplace_back(11, Feb, 2018);
     expectedWorkingWeekEnds.emplace_back(24, Feb, 2018);
     expectedWorkingWeekEnds.emplace_back(8, April, 2018);
     expectedWorkingWeekEnds.emplace_back(28, April, 2018);
     expectedWorkingWeekEnds.emplace_back(29, Sep, 2018);
     expectedWorkingWeekEnds.emplace_back(30, Sep, 2018);
-=======
-    expectedWorkingWeekEnds.push_back(Date(11, Feb, 2018));
-    expectedWorkingWeekEnds.push_back(Date(24, Feb, 2018));
-    expectedWorkingWeekEnds.push_back(Date(8, April, 2018));
-    expectedWorkingWeekEnds.push_back(Date(28, April, 2018));
-    expectedWorkingWeekEnds.push_back(Date(29, Sep, 2018));
-    expectedWorkingWeekEnds.push_back(Date(30, Sep, 2018));
-    expectedWorkingWeekEnds.push_back(Date(29, December, 2018));
+    expectedWorkingWeekEnds.emplace_back(29, December, 2018);
 
     // China Inter Bank working weekends list in the year 2019
-    expectedWorkingWeekEnds.push_back(Date(2, Feb, 2019));
-    expectedWorkingWeekEnds.push_back(Date(3, Feb, 2019));
-    expectedWorkingWeekEnds.push_back(Date(29, September, 2019));
-    expectedWorkingWeekEnds.push_back(Date(12, October, 2019));
->>>>>>> b6001cb7
+    expectedWorkingWeekEnds.emplace_back(2, Feb, 2019);
+    expectedWorkingWeekEnds.emplace_back(3, Feb, 2019);
+    expectedWorkingWeekEnds.emplace_back(29, September, 2019);
+    expectedWorkingWeekEnds.emplace_back(12, October, 2019);
 
     Calendar c = China(China::IB);
     Date start(1, Jan, 2014);
