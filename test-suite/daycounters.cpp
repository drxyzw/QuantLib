--- conflicted
+++ resolved
@@ -841,13 +841,8 @@
     suite->add(QUANTLIB_TEST_CASE(&DayCounterTest::testOne));
     suite->add(QUANTLIB_TEST_CASE(&DayCounterTest::testBusiness252));
     suite->add(QUANTLIB_TEST_CASE(&DayCounterTest::testThirty360_BondBasis));
-<<<<<<< HEAD
-    suite->add(QUANTLIB_TEST_CASE(
-                               &DayCounterTest::testThirty360_EurobondBasis));
-=======
     suite->add(QUANTLIB_TEST_CASE(&DayCounterTest::testThirty360_EurobondBasis));
     suite->add(QUANTLIB_TEST_CASE(&DayCounterTest::testActual365_Canadian));
->>>>>>> 2b8d9862
 
 #ifdef QL_HIGH_RESOLUTION_DATE
     suite->add(QUANTLIB_TEST_CASE(&DayCounterTest::testIntraday));
