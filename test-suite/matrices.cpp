/* -*- mode: c++; tab-width: 4; indent-tabs-mode: nil; c-basic-offset: 4 -*- */

/*
 Copyright (C) 2003 Ferdinando Ametrano
 Copyright (C) 2007, 2008 Klaus Spanderen
 Copyright (C) 2007 Neil Firth
 Copyright (C) 2016 Peter Caspers

 This file is part of QuantLib, a free-software/open-source library
 for financial quantitative analysts and developers - http://quantlib.org/

 QuantLib is free software: you can redistribute it and/or modify it
 under the terms of the QuantLib license.  You should have received a
 copy of the license along with this program; if not, please email
 <quantlib-dev@lists.sf.net>. The license is also available online at
 <http://quantlib.org/license.shtml>.

 This program is distributed in the hope that it will be useful, but WITHOUT
 ANY WARRANTY; without even the implied warranty of MERCHANTABILITY or FITNESS
 FOR A PARTICULAR PURPOSE.  See the license for more details.
*/

#include "matrices.hpp"
#include "utilities.hpp"
#include <ql/math/matrix.hpp>
#include <ql/math/matrixutilities/choleskydecomposition.hpp>
#include <ql/math/matrixutilities/pseudosqrt.hpp>
#include <ql/math/matrixutilities/svd.hpp>
#include <ql/math/matrixutilities/symmetricschurdecomposition.hpp>
#include <ql/math/randomnumbers/mt19937uniformrng.hpp>
#include <ql/math/matrixutilities/qrdecomposition.hpp>
#include <ql/math/matrixutilities/basisincompleteordered.hpp>
#include <ql/experimental/math/moorepenroseinverse.hpp>

#include <boost/math/special_functions/fpclassify.hpp>

using namespace QuantLib;
using namespace boost::unit_test_framework;

using std::fabs;

namespace {

    Size N;
    Matrix M1, M2, M3, M4, M5, M6, M7, I;

    Real norm(const Array& v) {
        return std::sqrt(DotProduct(v,v));
    }

    Real norm(const Matrix& m) {
        Real sum = 0.0;
        for (Size i=0; i<m.rows(); i++)
            for (Size j=0; j<m.columns(); j++)
                sum += m[i][j]*m[i][j];
        return std::sqrt(sum);
    }

    void setup() {

        N = 3;
        M1 = M2 = I = Matrix(N,N);
        M3 = Matrix(3,4);
        M4 = Matrix(4,3);
        M5 = Matrix(4, 4, 0.0);
        M6 = Matrix(4, 4, 0.0);

        M1[0][0] = 1.0;  M1[0][1] = 0.9;  M1[0][2] = 0.7;
        M1[1][0] = 0.9;  M1[1][1] = 1.0;  M1[1][2] = 0.4;
        M1[2][0] = 0.7;  M1[2][1] = 0.4;  M1[2][2] = 1.0;

        M2[0][0] = 1.0;  M2[0][1] = 0.9;  M2[0][2] = 0.7;
        M2[1][0] = 0.9;  M2[1][1] = 1.0;  M2[1][2] = 0.3;
        M2[2][0] = 0.7;  M2[2][1] = 0.3;  M2[2][2] = 1.0;

        I[0][0] = 1.0;  I[0][1] = 0.0;  I[0][2] = 0.0;
        I[1][0] = 0.0;  I[1][1] = 1.0;  I[1][2] = 0.0;
        I[2][0] = 0.0;  I[2][1] = 0.0;  I[2][2] = 1.0;

        M3[0][0] = 1; M3[0][1] = 2; M3[0][2] = 3; M3[0][3] = 4;
        M3[1][0] = 2; M3[1][1] = 0; M3[1][2] = 2; M3[1][3] = 1;
        M3[2][0] = 0; M3[2][1] = 1; M3[2][2] = 0; M3[2][3] = 0;

        M4[0][0] = 1;  M4[0][1] = 2;  M4[0][2] = 400;
        M4[1][0] = 2;  M4[1][1] = 0;  M4[1][2] = 1;
        M4[2][0] = 30; M4[2][1] = 2;  M4[2][2] = 0;
        M4[3][0] = 2;  M4[3][1] = 0;  M4[3][2] = 1.05;

        // from Higham - nearest correlation matrix
        M5[0][0] = 2;   M5[0][1] = -1;  M5[0][2] = 0.0; M5[0][3] = 0.0;
        M5[1][0] = M5[0][1];  M5[1][1] = 2;   M5[1][2] = -1;  M5[1][3] = 0.0;
        M5[2][0] = M5[0][2]; M5[2][1] = M5[1][2];  M5[2][2] = 2;   M5[2][3] = -1;
        M5[3][0] = M5[0][3]; M5[3][1] = M5[1][3]; M5[3][2] = M5[2][3];  M5[3][3] = 2;

        // from Higham - nearest correlation matrix to M5
        M6[0][0] = 1;        M6[0][1] = -0.8084124981;  M6[0][2] = 0.1915875019;   M6[0][3] = 0.106775049;
        M6[1][0] = M6[0][1]; M6[1][1] = 1;        M6[1][2] = -0.6562326948;  M6[1][3] = M6[0][2];
        M6[2][0] = M6[0][2]; M6[2][1] = M6[1][2]; M6[2][2] = 1;        M6[2][3] = M6[0][1];
        M6[3][0] = M6[0][3]; M6[3][1] = M6[1][3]; M6[3][2] = M6[2][3]; M6[3][3] = 1;

        M7 = M1;
        M7[0][1] = 0.3; M7[0][2] = 0.2; M7[2][1] = 1.2;
    }

}


void MatricesTest::testEigenvectors() {

    BOOST_TEST_MESSAGE("Testing eigenvalues and eigenvectors calculation...");

    setup();

    Matrix testMatrices[] = { M1, M2 };

    for (Size k=0; k<LENGTH(testMatrices); k++) {

        Matrix& M = testMatrices[k];
        SymmetricSchurDecomposition dec(M);
        Array eigenValues = dec.eigenvalues();
        Matrix eigenVectors = dec.eigenvectors();
        Real minHolder = QL_MAX_REAL;

        for (Size i=0; i<N; i++) {
            Array v(N);
            for (Size j=0; j<N; j++)
                v[j] = eigenVectors[j][i];
            // check definition
            Array a = M*v;
            Array b = eigenValues[i]*v;
            if (norm(a-b) > 1.0e-15)
                BOOST_FAIL("Eigenvector definition not satisfied");
            // check decreasing ordering
            if (eigenValues[i] >= minHolder) {
                BOOST_FAIL("Eigenvalues not ordered: " << eigenValues);
            } else
                minHolder = eigenValues[i];
        }

        // check normalization
        Matrix m = eigenVectors * transpose(eigenVectors);
        if (norm(m-I) > 1.0e-15)
            BOOST_FAIL("Eigenvector not normalized");
    }
}

void MatricesTest::testSqrt() {

    BOOST_TEST_MESSAGE("Testing matricial square root...");

    setup();

    Matrix m = pseudoSqrt(M1, SalvagingAlgorithm::None);
    Matrix temp = m*transpose(m);
    Real error = norm(temp - M1);
    Real tolerance = 1.0e-12;
    if (error>tolerance) {
        BOOST_FAIL("Matrix square root calculation failed\n"
                   << "original matrix:\n" << M1
                   << "pseudoSqrt:\n" << m
                   << "pseudoSqrt*pseudoSqrt:\n" << temp
                   << "\nerror:     " << error
                   << "\ntolerance: " << tolerance);
    }
}

void MatricesTest::testHighamSqrt() {
    BOOST_TEST_MESSAGE("Testing Higham matricial square root...");

    setup();

    Matrix tempSqrt = pseudoSqrt(M5, SalvagingAlgorithm::Higham);
    Matrix ansSqrt = pseudoSqrt(M6, SalvagingAlgorithm::None);
    Real error = norm(ansSqrt - tempSqrt);
    Real tolerance = 1.0e-4;
    if (error>tolerance) {
        BOOST_FAIL("Higham matrix correction failed\n"
                   << "original matrix:\n" << M5
                   << "pseudoSqrt:\n" << tempSqrt
                   << "should be:\n" << ansSqrt
                   << "\nerror:     " << error
                   << "\ntolerance: " << tolerance);
    }
}

void MatricesTest::testSVD() {

    BOOST_TEST_MESSAGE("Testing singular value decomposition...");

    setup();

    Real tol = 1.0e-12;
    Matrix testMatrices[] = { M1, M2, M3, M4 };

    for (Size j = 0; j < LENGTH(testMatrices); j++) {
        // m >= n required (rows >= columns)
        Matrix& A = testMatrices[j];
        SVD svd(A);
        // U is m x n
        Matrix U = svd.U();
        // s is n long
        Array s = svd.singularValues();
        // S is n x n
        Matrix S = svd.S();
        // V is n x n
        Matrix V = svd.V();

        for (Size i=0; i < S.rows(); i++) {
            if (S[i][i] != s[i])
                BOOST_FAIL("S not consistent with s");
        }

        // tests
        Matrix U_Utranspose = transpose(U)*U;
        if (norm(U_Utranspose-I) > tol)
            BOOST_FAIL("U not orthogonal (norm of U^T*U-I = "
                       << norm(U_Utranspose-I) << ")");

        Matrix V_Vtranspose = transpose(V)*V;
        if (norm(V_Vtranspose-I) > tol)
            BOOST_FAIL("V not orthogonal (norm of V^T*V-I = "
                       << norm(V_Vtranspose-I) << ")");

        Matrix A_reconstructed = U * S * transpose(V);
        if (norm(A_reconstructed-A) > tol)
            BOOST_FAIL("Product does not recover A: (norm of U*S*V^T-A = "
                       << norm(A_reconstructed-A) << ")");
    }
}

void MatricesTest::testQRDecomposition() {

    BOOST_TEST_MESSAGE("Testing QR decomposition...");

    setup();

    Real tol = 1.0e-12;
    Matrix testMatrices[] = { M1, M2, I,
                              M3, transpose(M3), M4, transpose(M4), M5 };

    for (Size j = 0; j < LENGTH(testMatrices); j++) {
        Matrix Q, R;
        bool pivot = true;
        const Matrix& A = testMatrices[j];

        const std::vector<Size> ipvt = qrDecomposition(A, Q, R, pivot);

        Matrix P(A.columns(), A.columns(), 0.0);

        // reverse column pivoting
        for (Size i=0; i < P.columns(); ++i) {
            P[ipvt[i]][i] = 1.0;
        }

        if (norm(Q*R - A*P) > tol)
            BOOST_FAIL("Q*R does not match matrix A*P (norm = "
                       << norm(Q*R-A*P) << ")");

        pivot = false;
        qrDecomposition(A, Q, R, pivot);

        if (norm(Q*R - A) > tol)
            BOOST_FAIL("Q*R does not match matrix A (norm = "
                       << norm(Q*R-A) << ")");
    }
}

void MatricesTest::testQRSolve() {

    BOOST_TEST_MESSAGE("Testing QR solve...");

    setup();

    Real tol = 1.0e-12;
    MersenneTwisterUniformRng rng(1234);
    Matrix bigM(50, 100, 0.0);
    for (Size i=0; i < std::min(bigM.rows(), bigM.columns()); ++i) {
        bigM[i][i] = i+1.0;
    }

    Matrix randM(50, 200);
    for (Size i=0; i < randM.rows(); ++i)
        for (Size j=0; j < randM.columns(); ++j)
            randM[i][j] = rng.next().value;

    Matrix testMatrices[] = {M1, M2, M3, transpose(M3),
                              M4, transpose(M4), M5, I, M7,
                              bigM, transpose(bigM),
                              randM, transpose(randM) };

    for (Size j = 0; j < LENGTH(testMatrices); j++) {
        const Matrix& A = testMatrices[j];
        Array b(A.rows());

        for (Size k=0; k < 10; ++k) {
            for (Array::iterator iter = b.begin(); iter != b.end(); ++iter) {
                *iter = rng.next().value;
            }
            const Array x = qrSolve(A, b, true);

            if (A.columns() >= A.rows()) {
                if (norm(A*x - b) > tol)
                    BOOST_FAIL("A*x does not match vector b (norm = "
                               << norm(A*x - b) << ")");
            }
            else {
                // use the SVD to calculate the reference values
                const Size n = A.columns();
                Array xr(n, 0.0);

                SVD svd(A);
                const Matrix& V = svd.V();
                const Matrix& U = svd.U();
                const Array&  w = svd.singularValues();
                const Real threshold = n*QL_EPSILON;

                for (Size i=0; i<n; ++i) {
                    if (w[i] > threshold) {
                        const Real u = std::inner_product(U.column_begin(i),
                                                          U.column_end(i),
                                                          b.begin(), 0.0)/w[i];

                        for (Size j=0; j<n; ++j) {
                            xr[j]  +=u*V[j][i];
                        }
                    }
                }

                if (norm(xr-x) > tol) {
                    BOOST_FAIL("least square solution does not match (norm = "
                               << norm(x - xr) << ")");

                }
            }
        }
    }
}

void MatricesTest::testInverse() {

    BOOST_TEST_MESSAGE("Testing LU inverse calculation...");

    setup();

    Real tol = 1.0e-12;
    Matrix testMatrices[] = { M1, M2, I, M5 };

    for (Size j = 0; j < LENGTH(testMatrices); j++) {
        const Matrix& A = testMatrices[j];
        const Matrix invA = inverse(A);

        const Matrix I1 = invA*A;
        const Matrix I2 = A*invA;

        Matrix eins(A.rows(), A.rows(), 0.0);
        for (Size i=0; i < A.rows(); ++i) eins[i][i] = 1.0;

        if (norm(I1 - eins) > tol)
            BOOST_FAIL("inverse(A)*A does not recover unit matrix (norm = "
                       << norm(I1-eins) << ")");

        if (norm(I2 - eins) > tol)
            BOOST_FAIL("A*inverse(A) does not recover unit matrix (norm = "
                       << norm(I1-eins) << ")");
    }
}

void MatricesTest::testDeterminant() {

    BOOST_TEST_MESSAGE("Testing LU determinant calculation...");

    setup();
    Real tol = 1e-10;

    Matrix testMatrices[] = {M1, M2, M5, M6, I};
    // expected results calculated with octave
    Real expected[] = { 0.044, -0.012, 5.0, 5.7621e-11, 1.0};

    for (Size j=0; j<LENGTH(testMatrices); ++j) {
        const Real calculated = determinant(testMatrices[j]);
        if (std::fabs(expected[j] - calculated) > tol)
            BOOST_FAIL("determinant calculation failed "
                       << "\n matrix     :\n" << testMatrices[j]
                       << "\n calculated : " << calculated
                       << "\n expected   : " << expected[j]);
    }

    MersenneTwisterUniformRng rng(1234);
    for (Size j=0; j<100; ++j) {
        Matrix m(3, 3, 0.0);
        for (Matrix::iterator iter = m.begin(); iter != m.end(); ++iter)
            *iter = rng.next().value;

        if (!(j%3)) {
            // every third matrix is a singular matrix
            Size row = Size(3*rng.next().value);
            std::fill(m.row_begin(row), m.row_end(row), 0.0);
        }

        Real a=m[0][0];
        Real b=m[0][1];
        Real c=m[0][2];
        Real d=m[1][0];
        Real e=m[1][1];
        Real f=m[1][2];
        Real g=m[2][0];
        Real h=m[2][1];
        Real i=m[2][2];

        const Real expected = a*e*i+b*f*g+c*d*h-(g*e*c+h*f*a+i*d*b);
        const Real calculated = determinant(m);

        if (std::fabs(expected-calculated) > tol)
            BOOST_FAIL("determinant calculation failed "
                       << "\n matrix     :\n" << m
                       << "\n calculated : " << calculated
                       << "\n expected   : " << expected);
    }
}

void MatricesTest::testOrthogonalProjection() {
    BOOST_TEST_MESSAGE("Testing orthogonal projections...");

    Size dimension = 1000;
    Size numberVectors = 50;
    Real multiplier = 100;
    Real tolerance = 1e-6;
    unsigned long seed = 1;

    Real errorAcceptable = 1E-11;

    Matrix test(numberVectors,dimension);

    MersenneTwisterUniformRng rng(seed);

    for (Size i=0; i < numberVectors; ++i)
        for (Size j=0; j < dimension; ++j)
            test[i][j] = rng.next().value;

    OrthogonalProjections projector(test,
                                    multiplier,
                                    tolerance  );

    Size numberFailures =0;
    Size failuresTwo=0;

    for (Size i=0; i < numberVectors; ++i)
    {
        // check output vector i is orthogonal to all other vectors

        if (projector.validVectors()[i])
        {
            for (Size j=0; j < numberVectors; ++j)
                  if (projector.validVectors()[j] && i != j)
                  {
                      Real dotProduct=0.0;
                      for (Size k=0; k < dimension; ++k)
                          dotProduct += test[j][k]*projector.GetVector(i)[k];

                      if (fabs(dotProduct) > errorAcceptable)
                          ++numberFailures;

                  }

           Real innerProductWithOriginal =0.0;
           Real normSq =0.0;

           for (Size j=0; j < dimension; ++j)
           {
                innerProductWithOriginal +=   projector.GetVector(i)[j]*test[i][j];
                normSq += test[i][j]*test[i][j];
           }

           if (fabs(innerProductWithOriginal-normSq) > errorAcceptable)
               ++failuresTwo;

        }

    }

    if (numberFailures > 0 || failuresTwo >0)
        BOOST_FAIL("OrthogonalProjections test failed with " << numberFailures << " failures  of orthogonality and "
                    << failuresTwo << " failures of projection size.");

}

<<<<<<< HEAD
void MatricesTest::testMoorePenroseInverse() {
    // this is taken from
    // http://de.mathworks.com/help/matlab/ref/pinv.html
    Real tmp[8][6] = {{64, 2, 3, 61, 60, 6},    {9, 55, 54, 12, 13, 51},
                      {17, 47, 46, 20, 21, 43}, {40, 26, 27, 37, 36, 30},
                      {32, 34, 35, 29, 28, 38}, {41, 23, 22, 44, 45, 19},
                      {49, 15, 14, 52, 53, 11}, {8, 58, 59, 5, 4, 62}};
    Matrix A(8, 6);
    for (Size i = 0; i < 8; ++i) {
        for (Size j = 0; j < 6; ++j) {
            A(i, j) = tmp[i][j];
        }
    }

    Matrix P = moorePenroseInverse(A);
    Array b(8, 260.0);
    Array x = P*b;

    Real cached[6] = {1.153846153846152, 1.461538461538463, 1.384615384615384,
                      1.384615384615385, 1.461538461538462, 1.153846153846152};
    Real tol = 500.0 * QL_EPSILON;

    for (Size i = 0; i < 6; ++i) {
        if (std::abs(x[i] - cached[i]) > tol) {
            BOOST_FAIL("Failed to verify minimal norm solution obtained from "
                       "Moore-Penrose-Inverse against cached results, component "
                       << i << " is " << x[i] << ", expected " << cached[i]
                       << ", difference " << x[i] - cached[i] << ", tolerance "
                       << tol);
        }
    }

    Array y = A*x;
    Real tol2 = 1000.0 * QL_EPSILON;
    for (Size i = 0; i < 6; ++i) {
        if (std::abs(y[i] - 260.0) > tol2) {
            BOOST_FAIL(
                "Failed to verify minimal norm solution obtained from "
                "Moore-Penrose-Inverse when back-substituting, rhs component "
                << i << " is " << y[i] << ", expected 260.0, difference "
                << y[i] - 260.0 << ", tolerance " << tol2);
        }
    }

=======
void MatricesTest::testCholeskyDecomposition() {

    BOOST_TEST_MESSAGE("Testing Cholesky Decomposition...");

    // This test case fails prior to release 1.8

    // The eigenvalues of this matrix are
    // 0.0438523; 0.0187376; 0.000245617; 0.000127656; 8.35899e-05; 6.14215e-05;
    // 1.94241e-05; 1.14417e-06; 9.79481e-18; 1.31141e-18; 5.81155e-19

    Real tmp[11][11] = {
        {6.4e-05, 5.28e-05, 2.28e-05, 0.00032, 0.00036, 6.4e-05,
         6.3968010664e-06, 7.2e-05, 7.19460269899e-06, 1.2e-05,
         1.19970004999e-06},
        {5.28e-05, 0.000121, 1.045e-05, 0.00044, 0.000165, 2.2e-05,
         2.19890036657e-06, 1.65e-05, 1.64876311852e-06, 1.1e-05,
         1.09972504583e-06},
        {2.28e-05, 1.045e-05, 9.025e-05, 0, 0.0001425, 9.5e-06,
         9.49525158294e-07, 2.85e-05, 2.84786356835e-06, 4.75e-06,
         4.74881269789e-07},
        {0.00032, 0.00044, 0, 0.04, 0.009, 0.0008, 7.996001333e-05, 0.0006,
         5.99550224916e-05, 0.0001, 9.99750041661e-06},
        {0.00036, 0.000165, 0.0001425, 0.009, 0.0225, 0.0003, 2.99850049987e-05,
         0.001125, 0.000112415667172, 0.000225, 2.24943759374e-05},
        {6.4e-05, 2.2e-05, 9.5e-06, 0.0008, 0.0003, 0.0001, 9.99500166625e-06,
         7.5e-05, 7.49437781145e-06, 2e-05, 1.99950008332e-06},
        {6.3968010664e-06, 2.19890036657e-06, 9.49525158294e-07,
         7.996001333e-05, 2.99850049987e-05, 9.99500166625e-06,
         9.99000583083e-07, 7.49625124969e-06, 7.49063187129e-07,
         1.99900033325e-06, 1.99850066645e-07},
        {7.2e-05, 1.65e-05, 2.85e-05, 0.0006, 0.001125, 7.5e-05,
         7.49625124969e-06, 0.000225, 2.24831334343e-05, 1.5e-05,
         1.49962506249e-06},
        {7.19460269899e-06, 1.64876311852e-06, 2.84786356835e-06,
         5.99550224916e-05, 0.000112415667172, 7.49437781145e-06,
         7.49063187129e-07, 2.24831334343e-05, 2.24662795123e-06,
         1.49887556229e-06, 1.49850090584e-07},
        {1.2e-05, 1.1e-05, 4.75e-06, 0.0001, 0.000225, 2e-05, 1.99900033325e-06,
         1.5e-05, 1.49887556229e-06, 2.5e-05, 2.49937510415e-06},
        {1.19970004999e-06, 1.09972504583e-06, 4.74881269789e-07,
         9.99750041661e-06, 2.24943759374e-05, 1.99950008332e-06,
         1.99850066645e-07, 1.49962506249e-06, 1.49850090584e-07,
         2.49937510415e-06, 2.49875036451e-07}};

    Matrix m(11,11);
    for(Size i=0;i<11;++i) {
        for(Size j=0;j<11;++j) {
            m[i][j] = tmp[i][j];
        }
    }

    Matrix c = CholeskyDecomposition(m,true);
    Matrix m2 = c * transpose(c);

    Real tol = 1.0E-12;
    for(Size i=0;i<11;++i) {
        for(Size j=0;j<11;++j) {
            if(boost::math::isnan(m2[i][j])) {
                BOOST_FAIL("Faield to verify Cholesky decomposition at (i,j)=("
                           << i << "," << j << "), replicated value is nan");
            }
            // this does not detect nan values
            if(std::abs(m[i][j]-m2[i][j]) > tol) {
                BOOST_FAIL("Failed to verify Cholesky decomposition at (i,j)=("
                           << i << "," << j << "), original value is "
                           << m[i][j] << ", replicated value is " << m2[i][j]);
            }
        }
    }
>>>>>>> 5fc240ab
}

test_suite* MatricesTest::suite() {
    test_suite* suite = BOOST_TEST_SUITE("Matrix tests");

    suite->add(QUANTLIB_TEST_CASE(&MatricesTest::testOrthogonalProjection));
    suite->add(QUANTLIB_TEST_CASE(&MatricesTest::testEigenvectors));
    suite->add(QUANTLIB_TEST_CASE(&MatricesTest::testSqrt));
    suite->add(QUANTLIB_TEST_CASE(&MatricesTest::testSVD));
    suite->add(QUANTLIB_TEST_CASE(&MatricesTest::testHighamSqrt));
    suite->add(QUANTLIB_TEST_CASE(&MatricesTest::testQRDecomposition));
    suite->add(QUANTLIB_TEST_CASE(&MatricesTest::testQRSolve));
    #if !defined(QL_NO_UBLAS_SUPPORT)
    suite->add(QUANTLIB_TEST_CASE(&MatricesTest::testInverse));
    suite->add(QUANTLIB_TEST_CASE(&MatricesTest::testDeterminant));
    #endif
<<<<<<< HEAD
    suite->add(QUANTLIB_TEST_CASE(&MatricesTest::testMoorePenroseInverse));
=======
    suite->add(QUANTLIB_TEST_CASE(&MatricesTest::testCholeskyDecomposition));
>>>>>>> 5fc240ab
    return suite;
}
<|MERGE_RESOLUTION|>--- conflicted
+++ resolved
@@ -484,52 +484,6 @@
 
 }
 
-<<<<<<< HEAD
-void MatricesTest::testMoorePenroseInverse() {
-    // this is taken from
-    // http://de.mathworks.com/help/matlab/ref/pinv.html
-    Real tmp[8][6] = {{64, 2, 3, 61, 60, 6},    {9, 55, 54, 12, 13, 51},
-                      {17, 47, 46, 20, 21, 43}, {40, 26, 27, 37, 36, 30},
-                      {32, 34, 35, 29, 28, 38}, {41, 23, 22, 44, 45, 19},
-                      {49, 15, 14, 52, 53, 11}, {8, 58, 59, 5, 4, 62}};
-    Matrix A(8, 6);
-    for (Size i = 0; i < 8; ++i) {
-        for (Size j = 0; j < 6; ++j) {
-            A(i, j) = tmp[i][j];
-        }
-    }
-
-    Matrix P = moorePenroseInverse(A);
-    Array b(8, 260.0);
-    Array x = P*b;
-
-    Real cached[6] = {1.153846153846152, 1.461538461538463, 1.384615384615384,
-                      1.384615384615385, 1.461538461538462, 1.153846153846152};
-    Real tol = 500.0 * QL_EPSILON;
-
-    for (Size i = 0; i < 6; ++i) {
-        if (std::abs(x[i] - cached[i]) > tol) {
-            BOOST_FAIL("Failed to verify minimal norm solution obtained from "
-                       "Moore-Penrose-Inverse against cached results, component "
-                       << i << " is " << x[i] << ", expected " << cached[i]
-                       << ", difference " << x[i] - cached[i] << ", tolerance "
-                       << tol);
-        }
-    }
-
-    Array y = A*x;
-    Real tol2 = 1000.0 * QL_EPSILON;
-    for (Size i = 0; i < 6; ++i) {
-        if (std::abs(y[i] - 260.0) > tol2) {
-            BOOST_FAIL(
-                "Failed to verify minimal norm solution obtained from "
-                "Moore-Penrose-Inverse when back-substituting, rhs component "
-                << i << " is " << y[i] << ", expected 260.0, difference "
-                << y[i] - 260.0 << ", tolerance " << tol2);
-        }
-    }
-
-=======
 void MatricesTest::testCholeskyDecomposition() {
 
     BOOST_TEST_MESSAGE("Testing Cholesky Decomposition...");
@@ -599,7 +553,52 @@
             }
         }
     }
->>>>>>> 5fc240ab
+}
+
+void MatricesTest::testMoorePenroseInverse() {
+    // this is taken from
+    // http://de.mathworks.com/help/matlab/ref/pinv.html
+    Real tmp[8][6] = {{64, 2, 3, 61, 60, 6},    {9, 55, 54, 12, 13, 51},
+                      {17, 47, 46, 20, 21, 43}, {40, 26, 27, 37, 36, 30},
+                      {32, 34, 35, 29, 28, 38}, {41, 23, 22, 44, 45, 19},
+                      {49, 15, 14, 52, 53, 11}, {8, 58, 59, 5, 4, 62}};
+    Matrix A(8, 6);
+    for (Size i = 0; i < 8; ++i) {
+        for (Size j = 0; j < 6; ++j) {
+            A(i, j) = tmp[i][j];
+        }
+    }
+
+    Matrix P = moorePenroseInverse(A);
+    Array b(8, 260.0);
+    Array x = P*b;
+
+    Real cached[6] = {1.153846153846152, 1.461538461538463, 1.384615384615384,
+                      1.384615384615385, 1.461538461538462, 1.153846153846152};
+    Real tol = 500.0 * QL_EPSILON;
+
+    for (Size i = 0; i < 6; ++i) {
+        if (std::abs(x[i] - cached[i]) > tol) {
+            BOOST_FAIL("Failed to verify minimal norm solution obtained from "
+                       "Moore-Penrose-Inverse against cached results, component "
+                       << i << " is " << x[i] << ", expected " << cached[i]
+                       << ", difference " << x[i] - cached[i] << ", tolerance "
+                       << tol);
+        }
+    }
+
+    Array y = A*x;
+    Real tol2 = 1000.0 * QL_EPSILON;
+    for (Size i = 0; i < 6; ++i) {
+        if (std::abs(y[i] - 260.0) > tol2) {
+            BOOST_FAIL(
+                "Failed to verify minimal norm solution obtained from "
+                "Moore-Penrose-Inverse when back-substituting, rhs component "
+                << i << " is " << y[i] << ", expected 260.0, difference "
+                << y[i] - 260.0 << ", tolerance " << tol2);
+        }
+    }
+
 }
 
 test_suite* MatricesTest::suite() {
@@ -616,10 +615,7 @@
     suite->add(QUANTLIB_TEST_CASE(&MatricesTest::testInverse));
     suite->add(QUANTLIB_TEST_CASE(&MatricesTest::testDeterminant));
     #endif
-<<<<<<< HEAD
+    suite->add(QUANTLIB_TEST_CASE(&MatricesTest::testCholeskyDecomposition));
     suite->add(QUANTLIB_TEST_CASE(&MatricesTest::testMoorePenroseInverse));
-=======
-    suite->add(QUANTLIB_TEST_CASE(&MatricesTest::testCholeskyDecomposition));
->>>>>>> 5fc240ab
     return suite;
 }
