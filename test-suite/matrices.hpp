--- conflicted
+++ resolved
@@ -38,11 +38,8 @@
     static void testInverse();
     static void testDeterminant();
     static void testOrthogonalProjection();
-<<<<<<< HEAD
+    static void testCholeskyDecomposition();
     static void testMoorePenroseInverse();
-=======
-    static void testCholeskyDecomposition();
->>>>>>> 5fc240ab
     static boost::unit_test_framework::test_suite* suite();
 };
 
